import inspect
from typing import Any
from typing import Callable
from typing import List
from typing import Type
from typing import Union

<<<<<<< HEAD
=======
from fastapi import Body, Query
>>>>>>> 01e0c04e
from fastapi import Depends
from pydantic import BaseModel
from pydantic.fields import FieldInfo
from pydantic.fields import ModelField


class PydanticConverterUtils:
    @classmethod
    def param_maker(
        cls, field: ModelField, _type: Callable[..., FieldInfo]
    ) -> FieldInfo:
        if field.required is True:
            return cls.__fill_params(param=_type, model_field=field, default=...)
        return cls.__fill_params(param=_type, model_field=field, default=field.default)

    @classmethod
    def __fill_params(
        cls, param: Callable[..., FieldInfo], model_field: ModelField, default: Any
    ) -> FieldInfo:
        return param(
            default=default or None,
            alias=model_field.field_info.alias or None,
            title=model_field.field_info.title or None,
            description=model_field.field_info.description or None,
            gt=model_field.field_info.gt or None,
            ge=model_field.field_info.ge or None,
            lt=model_field.field_info.lt or None,
            le=model_field.field_info.le or None,
            min_length=model_field.field_info.min_length or None,
            max_length=model_field.field_info.max_length or None,
            regex=model_field.field_info.regex or None,
            **model_field.field_info.extra,
        )

    @classmethod
    def override_signature_parameters(
        cls,
        model: Union[Type[BaseModel], Type["PydanticConverter"]],
        param_maker: Callable[[ModelField], Any],
    ) -> List[inspect.Parameter]:
        return [
            inspect.Parameter(
                name=field.alias,
                kind=inspect.Parameter.POSITIONAL_ONLY,
                default=param_maker(field),
                annotation=model.__annotations__.get(field.name) or field.annotation,
            )
            for field in model.__fields__.values()
        ]


class PydanticConverter(PydanticConverterUtils):
    @classmethod
    def reformat_model_signature(
        cls,
        model_cls: Union[Type[BaseModel], Type["PydanticConverter"]],
        _type: Any,
    ) -> Union[Type[BaseModel], Type["PydanticConverter"]]:
        """
        Adds an `query` class method to decorated models. The `query` class
        method can be used with `FastAPI` endpoints.

        Args:
            model_cls: The model class to decorate.
            _type: literal query, form, body, etc...

        Returns:
            The decorated class.
        """
        _type_var_name = str(_type.__name__).lower()

        def make_form_parameter(field: ModelField) -> Any:
            """
            Converts a field from a `Pydantic` model to the appropriate `FastAPI`
            parameter type.

            Args:
                field: The field to convert.

            Returns:
                Either the result of `Query`, if the field is not a sub-model, or
                the result of `Depends on` if it is.

            """
            if issubclass(field.type_, BaseModel):
                # This is a sub-model.
                assert hasattr(field.type_, _type_var_name), (
                    f"Sub-model class for {field.name} field must be decorated with"
                    f" `as_form` too."
                )
                attr = getattr(field.type_, _type_var_name)
                return Depends(attr)  # noqa
            else:
                return cls.param_maker(field=field, _type=_type)

        new_params = PydanticConverterUtils.override_signature_parameters(
            model=model_cls, param_maker=make_form_parameter
        )

        def _as_form(**data) -> Union[BaseModel, PydanticConverter]:
            return model_cls(**data)

        sig = inspect.signature(_as_form)
        sig = sig.replace(parameters=new_params)
        _as_form.__signature__ = sig
        setattr(model_cls, _type_var_name, _as_form)
<<<<<<< HEAD
        return model_cls
=======
        return model_cls

    @classmethod
    @deprecated(DEPRECATION_MESSAGE)
    def body(
        cls, model_cls: Union[Type[BaseModel], Type["PydanticConverter"]]
    ) -> Union[Type[BaseModel], Type["PydanticConverter"]]:
        warn(
            "This decorator is deprecated.\n"
            "The decorator above the model is no longer required and will be removed in the next version!\n"
            "Use:\n"
            "data: MyCustomModel = PyFaDepends(MyCustomModel, _type=Header)\n"
            "data: MyCustomModel = PyFaDepends(MyCustomModel, _type=Form)\n"
            "or\n\n"
            "data: MyCustomModel = FormDepends(MyCustomModel)\n"
            "data: MyCustomModel = QueryDepends(MyCustomModel)",
            DeprecationWarning,
            stacklevel=2,
        )

        return cls.reformat_model_signature(model_cls=model_cls, _type=Body)

    @classmethod
    @deprecated(DEPRECATION_MESSAGE)
    def query(
        cls, model_cls: Union[Type[BaseModel], Type["PydanticConverter"]]
    ) -> Union[Type[BaseModel], Type["PydanticConverter"]]:
        warn(
            "This decorator is deprecated.\n"
            "The decorator above the model is no longer required and will be removed in the next version!\n"
            "Use:\n"
            "data: MyCustomModel = PyFaDepends(MyCustomModel, _type=Header)\n"
            "data: MyCustomModel = PyFaDepends(MyCustomModel, _type=Form)\n"
            "or\n\n"
            "data: MyCustomModel = FormDepends(MyCustomModel)\n"
            "data: MyCustomModel = QueryDepends(MyCustomModel)",
            DeprecationWarning,
            stacklevel=2,
        )

        return cls.reformat_model_signature(model_cls=model_cls, _type=Query)
>>>>>>> 01e0c04e
<|MERGE_RESOLUTION|>--- conflicted
+++ resolved
@@ -5,10 +5,7 @@
 from typing import Type
 from typing import Union
 
-<<<<<<< HEAD
-=======
 from fastapi import Body, Query
->>>>>>> 01e0c04e
 from fastapi import Depends
 from pydantic import BaseModel
 from pydantic.fields import FieldInfo
@@ -115,48 +112,4 @@
         sig = sig.replace(parameters=new_params)
         _as_form.__signature__ = sig
         setattr(model_cls, _type_var_name, _as_form)
-<<<<<<< HEAD
-        return model_cls
-=======
-        return model_cls
-
-    @classmethod
-    @deprecated(DEPRECATION_MESSAGE)
-    def body(
-        cls, model_cls: Union[Type[BaseModel], Type["PydanticConverter"]]
-    ) -> Union[Type[BaseModel], Type["PydanticConverter"]]:
-        warn(
-            "This decorator is deprecated.\n"
-            "The decorator above the model is no longer required and will be removed in the next version!\n"
-            "Use:\n"
-            "data: MyCustomModel = PyFaDepends(MyCustomModel, _type=Header)\n"
-            "data: MyCustomModel = PyFaDepends(MyCustomModel, _type=Form)\n"
-            "or\n\n"
-            "data: MyCustomModel = FormDepends(MyCustomModel)\n"
-            "data: MyCustomModel = QueryDepends(MyCustomModel)",
-            DeprecationWarning,
-            stacklevel=2,
-        )
-
-        return cls.reformat_model_signature(model_cls=model_cls, _type=Body)
-
-    @classmethod
-    @deprecated(DEPRECATION_MESSAGE)
-    def query(
-        cls, model_cls: Union[Type[BaseModel], Type["PydanticConverter"]]
-    ) -> Union[Type[BaseModel], Type["PydanticConverter"]]:
-        warn(
-            "This decorator is deprecated.\n"
-            "The decorator above the model is no longer required and will be removed in the next version!\n"
-            "Use:\n"
-            "data: MyCustomModel = PyFaDepends(MyCustomModel, _type=Header)\n"
-            "data: MyCustomModel = PyFaDepends(MyCustomModel, _type=Form)\n"
-            "or\n\n"
-            "data: MyCustomModel = FormDepends(MyCustomModel)\n"
-            "data: MyCustomModel = QueryDepends(MyCustomModel)",
-            DeprecationWarning,
-            stacklevel=2,
-        )
-
-        return cls.reformat_model_signature(model_cls=model_cls, _type=Query)
->>>>>>> 01e0c04e
+        return model_cls